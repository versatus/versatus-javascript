--- conflicted
+++ resolved
@@ -50,15 +50,7 @@
 
 #### 3) Initialize Project with lasrctl
 ```bash
-<<<<<<< HEAD
 npx lasrctl init fungible # Choose blank, fungible, non-fungible, or faucet
-=======
-npx lasrctl init # For a blank program
-
-# or
-
-npx lasrctl init <program-type> # Choose fungible, non-fungible, or faucet
->>>>>>> 34f2dc42
 ```
 
 #### 4) Build Your Program
