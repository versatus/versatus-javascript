# LASR: JavaScript & TypeScript SDK

### Overview
This repository provides some essential tools and interfaces for developing 
**Programs** for the **LASR** network using Typescript.
It provides a number of helpful types, classes,
examples, and functions to aid in the building of LASR programs. 
Along with some helper functions The CLI is used to 
initialize, build, deploy, and call programs in the network from the terminal.

<<<<<<< HEAD
# Getting started
=======
### Links To More In-Depth Information
[CLICK HERE TO LEARN MORE ABOUT LASR
](https://github.com/versatus/versatus-javascript/blob/main/LASR.md)

[CLICK HERE FOR A MORE IN-DEPTH GETTING STARTED GUIDE
](https://github.com/versatus/versatus-javascript/blob/main/GETTING_STARTED.md)

[CLICK HERE TO LEARN MORE ABOUT LASRCTL CLI
](https://github.com/versatus/versatus-javascript/blob/main/GETTING_STARTED.md#interact-with-the-program-via-cli)

[CLICK HERE TO LEARN MORE ABOUT PROGRAMS ON LASR
](https://github.com/versatus/versatus-javascript/blob/main/src/lib/programs/README.md)


# Getting started

For a more detailed guide on getting started with your LASR project, including setting up your environment, initializing your project with `lasrctl`, building, testing, and deploying your program, please refer to our [Getting Started Guide](https://github.com/versatus/versatus-javascript/blob/main/GETTING_STARTED.md).

<hr />

>>>>>>> 0204c0ea
#### Dependencies
* Node _(>= v18)_
* NPM / Yarn

<hr/>

#### 1) Create New TypeScript Project
```bash
mkdir your-project-name
cd your-project-name
npm init -y
npm install typescript --save-dev
npx tsc --init
```

#### 2) Install @versatus/versatus-javascript
```bash
npm install @versatus/versatus-javascript
```

#### 3) Initialize Project with lasrctl
```bash
npx lasrctl init fungible # Choose blank, fungible, non-fungible, or faucet
```

#### 4) Build Your Program
```bash
npx lasrctl build example-program.ts
```

#### 5) Test Your Program
```bash
npx lasrctl test --build example-program --inputJson inputs
```
#### 6) Create Account and Deploy Program
```bash
npx lasrctl deploy --build example-program --author you --name myToken --symbol MYTOKEN --programName "My first token on LASR" --initializedSupply 10000000 --totalSupply 10000000 --txInputs '{"imgUrl":"https://pbs.twimg.com/profile_images/1704511091236020224/aOByHnoK_400x400.jpg","conversionRate":"1","paymentProgramAddress":"0x0ad85496f448fb30caa267b41c807aef15645592"}' 
```
_Note: the program deploy may fail on it's first attempt. If so, try it once more_

### Interact with LASR Online 
1) Complete steps above. 
2) Go to https://faucet.versatus.io 
3) Import Secret Key into the wallet from the initialized `secret_key` in the `.lasr` folder.
```bash
cat .lasr/wallet/keypair.json | jq -r '.[0].secret_key' 
```
4) Reload the faucet and start interacting with the network.<|MERGE_RESOLUTION|>--- conflicted
+++ resolved
@@ -8,30 +8,7 @@
 Along with some helper functions The CLI is used to 
 initialize, build, deploy, and call programs in the network from the terminal.
 
-<<<<<<< HEAD
 # Getting started
-=======
-### Links To More In-Depth Information
-[CLICK HERE TO LEARN MORE ABOUT LASR
-](https://github.com/versatus/versatus-javascript/blob/main/LASR.md)
-
-[CLICK HERE FOR A MORE IN-DEPTH GETTING STARTED GUIDE
-](https://github.com/versatus/versatus-javascript/blob/main/GETTING_STARTED.md)
-
-[CLICK HERE TO LEARN MORE ABOUT LASRCTL CLI
-](https://github.com/versatus/versatus-javascript/blob/main/GETTING_STARTED.md#interact-with-the-program-via-cli)
-
-[CLICK HERE TO LEARN MORE ABOUT PROGRAMS ON LASR
-](https://github.com/versatus/versatus-javascript/blob/main/src/lib/programs/README.md)
-
-
-# Getting started
-
-For a more detailed guide on getting started with your LASR project, including setting up your environment, initializing your project with `lasrctl`, building, testing, and deploying your program, please refer to our [Getting Started Guide](https://github.com/versatus/versatus-javascript/blob/main/GETTING_STARTED.md).
-
-<hr />
-
->>>>>>> 0204c0ea
 #### Dependencies
 * Node _(>= v18)_
 * NPM / Yarn
